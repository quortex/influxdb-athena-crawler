# Build and push Docker image to docker hub

name: Build

on:
  push:
    # Sequence of patterns matched against refs/heads
    branches:
      - main
    tags:
      - "*"

jobs:
  build-and-push:
    name: BuildAndPush
    runs-on: ubuntu-latest
    permissions:
      contents: 'read'
      id-token: 'write'

    env:
      IMAGE_NAME: influxdb-athena-crawler
      GCP_PROJECT_ID: quortex-registry-public
      WORKLOAD_IDENTITY_POOL: 'projects/724876838553/locations/global/workloadIdentityPools/github-oidc-pool/providers/github-oidc-provider'
      SERVICE_ACCOUNT: 'github-influxdb-athena-crawler@quortex-admin.iam.gserviceaccount.com'

    steps:
      # This step uses Github's checkout-action: https://github.com/actions/checkout
      - name: Check out code
        uses: actions/checkout@v4

      # Deduced the appropriate tag for the image (inspired by the docker action https://github.com/actions-hub/docker)
      - name: Set env
        run: |
          IMAGE_TAG=${TAG} && \
          if [[ -z "${IMAGE_TAG}" ]]; then \
            IMAGE_TAG=${GITHUB_REF#*/}; \
            IMAGE_TAG=${IMAGE_TAG#*/}; \
            IMAGE_TAG=$(echo $IMAGE_TAG | sed -e "s#^v##"); \
            if [[ "$IMAGE_TAG" == "master" || "$IMAGE_TAG" == "main" ]]; then \
              IMAGE_TAG=latest; \
            fi \
          fi && \
          echo "IMAGE_TAG=${IMAGE_TAG}" >> $GITHUB_ENV

      # Setup gcloud CLI
<<<<<<< HEAD
      - uses: google-github-actions/setup-gcloud@v1.1.1
=======
      - name: 'Authenticate to Google Cloud'
        uses: 'google-github-actions/auth@v2'
>>>>>>> c79230be
        with:
          token_format: 'access_token'
          workload_identity_provider: ${{ env.WORKLOAD_IDENTITY_POOL }}
          service_account: ${{ env.SERVICE_ACCOUNT }}

      # Build docker image
      - name: Build
        run: |-
          docker build -t eu.gcr.io/${{ env.GCP_PROJECT_ID }}/$IMAGE_NAME:$IMAGE_TAG .

      # Configure docker to use the gcloud command-line tool as a credential helper
      - run: |
          gcloud auth configure-docker -q

      # Push image to Google Container Registry
      - name: Push
        run: |-
          docker push eu.gcr.io/${{ env.GCP_PROJECT_ID }}/$IMAGE_NAME:$IMAGE_TAG<|MERGE_RESOLUTION|>--- conflicted
+++ resolved
@@ -43,18 +43,16 @@
           fi && \
           echo "IMAGE_TAG=${IMAGE_TAG}" >> $GITHUB_ENV
 
-      # Setup gcloud CLI
-<<<<<<< HEAD
-      - uses: google-github-actions/setup-gcloud@v1.1.1
-=======
       - name: 'Authenticate to Google Cloud'
         uses: 'google-github-actions/auth@v2'
->>>>>>> c79230be
         with:
           token_format: 'access_token'
           workload_identity_provider: ${{ env.WORKLOAD_IDENTITY_POOL }}
           service_account: ${{ env.SERVICE_ACCOUNT }}
-
+          
+      # Setup gcloud CLI
+      - uses: google-github-actions/setup-gcloud@v1.1.1
+      
       # Build docker image
       - name: Build
         run: |-
